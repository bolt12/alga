--- conflicted
+++ resolved
@@ -28,7 +28,6 @@
 main = do
     selected <- getArgs
     let go current = when (null selected || current `elem` selected)
-<<<<<<< HEAD
     go "AcyclicAdjacencyMap"   testAcyclicAdjacencyMap
     go "AdjacencyIntMap"       testAdjacencyIntMap
     go "AdjacencyMap"          testAdjacencyMap
@@ -43,20 +42,4 @@
     go "NonEmptyGraph"         testNonEmptyGraph
     go "Relation"              testRelation
     go "SymmetricRelation"     testSymmetricRelation
-    go "Typed"                 testTyped
-=======
-    go "Acyclic.AdjacencyMap"   testAcyclicAdjacencyMap
-    go "AdjacencyIntMap"        testAdjacencyIntMap
-    go "AdjacencyMap"           testAdjacencyMap
-    go "Bipartite.AdjacencyMap" testBipartiteAdjacencyMap
-    go "Export"                 testExport
-    go "Graph"                  testGraph
-    go "Internal"               testInternal
-    go "Labelled.AdjacencyMap"  testLabelledAdjacencyMap
-    go "Labelled.Graph"         testLabelledGraph
-    go "NonEmpty.AdjacencyMap"  testNonEmptyAdjacencyMap
-    go "NonEmpty.Graph"         testNonEmptyGraph
-    go "Relation"               testRelation
-    go "Symmetric.Relation"     testSymmetricRelation
-    go "Typed"                  testTyped
->>>>>>> d489e93a
+    go "Typed"                 testTyped